--- conflicted
+++ resolved
@@ -215,16 +215,14 @@
 
     print_diff('Path', file_path_1, file_path_2)
 
-<<<<<<< HEAD
     entries1 = tree1.GetEntries()
     entries2 = tree2.GetEntries()
 
     if entries1 != entries2:
         print('** Different number of entries in mini ntuples. Entries (file1) = %i, Entries(file2) = %i' % (entries1, entries2))
-=======
+
     date1 = time.ctime(os.stat(file_path_1).st_mtime)
     date2 = time.ctime(os.stat(file_path_2).st_mtime)
->>>>>>> e44a57d3
 
     if date1 != date2:
         print_diff('Date', date1, date2)
