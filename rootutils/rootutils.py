# (py)root utils

import os
import ROOT
import math
from array import array

#-----------
# Utils
#-----------
class Value(object):
    def __init__(self, mean=0.0, error=0.0):
        self.mean = mean
        self.error = error

    def __repr__(self):
        return '{:.2f} +- {:.2f}'.format(self.mean, self.error)

    def __add__(self, other):
        mean = self.mean + other.mean
        error = self.error + other.error
        return Value(mean, error)

    def __sub__(self, other):
        mean = self.mean - other.mean
        error = self.error + other.error
        return Value(mean, error)

    def __mul__(self, other):

        try:
            mean = self.mean * other.mean
            try:
                error = mean * math.sqrt((self.error/self.mean)**2 + (other.error/other.mean)**2)
            except ZeroDivisionError:
                error = 0
        except AttributeError:
            mean = self.mean * other
            error = self.error * other

        return Value(mean, error)

    def __div__(self, other):
        try:
            mean = self.mean / other.mean
        except ZeroDivisionError:
            mean = 0
        try:
            error = mean * math.sqrt((self.error/self.mean)**2 + (other.error/other.mean)**2)
        except ZeroDivisionError:
            error = 0

        return Value(mean, error)

#-----------
# Root file
#-----------
class RootFile(ROOT.TFile):
    def __init__(self, path, mode='read'):
        ROOT.TFile.__init__(self, path, mode)

        if mode in ['read', 'open'] and self.IsZombie():
            raise IOError('File does not exist')

        ROOT.SetOwnership(self, False)
        self.path = path
        self.name = self.path.split('/')[-1].replace('.root','')
        self.mode = mode

    # get objects methods
    def get(self, objname):
        obj = self.Get(objname)
        obj.SetDirectory(0)
        return obj

    # write objects methods
    def write(self, obj, name=None):
        if name is None:
            name = obj.GetName()
        else:
            obj.SetName(name)

        try:
            obj.SetDirectory(self)
        except:
            self.cd()

        if self.mode == 'update':
            obj.Write(name, ROOT.TObject.kOverwrite)
        else:
            obj.Write(name)

        try:
            obj.SetDirectory(0)
        except:
            pass

    def write_list(self, objlist):
        for obj in objlist:
            self.write(obj)

    def write_dict(self, objdict):
        for obj in objdict.itervalues():
            self.write(obj)

    # loop over objects
    def loop(self, pattern=None):
        for key in self.GetListOfKeys():
            if pattern is not None and pattern not in key.GetName():
                continue
            obj = key.ReadObj()
            yield obj

    def __del__(self):
        self.Close()

    def __enter__(self):
        return self

    def __exit__(self, type, value, traceback):
        self.Close()


#-----------
# Histograms
#-----------
def histogram(name, nx=None, xmin=None, xmax=None, xbins=None):

    if xbins:
        hist = ROOT.TH1F(name, name, len(xbins)-1, array('d', xbins))
    elif nx is not None and xmin is not None and xmax is not None:
        hist = ROOT.TH1F(name, name, nx, xmin, xmax)

    # To not be owned by the current directory
    hist.SetDirectory(0)
    ROOT.SetOwnership(hist, False)

    # Default configuration
    hist.Sumw2()
    hist.SetStats(0)
    hist.SetTitle('')

    return hist

def histogram2d(name, nx=None, xmin=None, xmax=None, ny=None, ymin=None, ymax=None, xbins=None, ybins=None):

    if xbins is not None and ybins is not None:
        hist = ROOT.TH2F(name, name, len(xbins)-1, array('d', xbins), len(ybins)-1, array('d', ybins))
    elif nx is not None and ny is not None:
        hist = ROOT.TH2F(name, name, nx, xmin, xmax, ny, ymin, ymax)

    hist.SetDirectory(0)

    return hist

def histogram_equal_to(hist, name=None):
    if name is None:
        name = hist.GetName()
    newhist = hist.Clone(name)
    newhist.Reset()
    return newhist

def histogram_normalize(hist):
    area = hist.Integral()
    if area > 0:
        hist.Scale(1/area)

def histogram_normalize_to(hist, other, xmin=None, xmax=None):
    if xmin and xmax:
        n1 = hist.Integral(hist.FindBin(xmin), hist.FindBin(xmax))
        n2 = other.Integral(other.FindBin(xmin), other.FindBin(xmax))
    else:
        n1 = hist.Integral()
        n2 = other.Integral()
    s = n2/n1 if n1 > 0.0 else 1.0
    hist.Scale(s)
    return s

def histogram_add_overflow_bin(hist):
    """ add the overflow bin  content to
    the last bin """

    last_bin = hist.GetNbinsX()
    over_bin = last_bin + 1

    # value
    new_val = hist.GetBinContent(last_bin) + hist.GetBinContent(over_bin)
    hist.SetBinContent(last_bin, new_val)
    hist.SetBinContent(over_bin, 0.0)

    # error
    e1 = hist.GetBinError(last_bin)
    e2 = hist.GetBinError(over_bin)
    new_err = math.sqrt(e1*e1 + e2*e2)
    hist.SetBinError(last_bin, new_err)
    hist.SetBinError(over_bin, 0.0)

def histogram_scale(hist, c, err_c=None):
    """ Scale histogram by a factor with error (c +- err_c)

    * c could be a Value(), or a number
    * err_c could be a number or None.
    * If error is None and c is not a Value(), it does the same as TH1.Scale()
    """
    try:
        c, err_c = c.mean, c.error
    except AttributeError:
        pass

    if err_c is None:
        hist.Scale(c)
        return

    for b in xrange(self.GetNbinsX()):
        hist.SetBinContent(b+1, hist.GetBinContent(b+1) * c)
        err2 = (hist.GetBinContent(b+1) * err_c)**2 + (c * hist.GetBinError(b+1))**2
        hist.SetBinError(b+1, math.sqrt(err2))

def get_cumulative_histogram(hist, inverse_x=False, inverse_y=False):

    newhist = hist.Clone(hist.GetName())
    nx = hist.GetNbinsX()
    ny = hist.GetNbinsY()
    for bx in range(nx):
        for by in range(ny):
            if inverse_x and inverse_y:
                cum = hist.Integral(1, bx+1, 1, by+1)
            elif inverse_x:
                cum = hist.Integral(1, bx+1, by+1, ny)
            elif inverse_y:
                cum = hist.Integral(bx+1, nx, 1, by+1)
            else:
                cum = hist.Integral(bx+1, nx, by+1, ny)

            newhist.SetBinContent(bx+1, by+1, cum)

    return newhist


# Histogram Manager
class HistManager:

    def __init__(self, path=None):
        self.data = dict()
        if path is not None:
            self.load(path)

    def add(self, name, xbins, xmin, xmax):
        self.data[name] = ROOT.TH1F(name, name, xbins, xmin, xmax)
        self.data[name].Sumw2()

    def add_2d(self, name, xbins, xmin, xmax, ybins, ymin, ymax):
        self.data[name] = ROOT.TH2F(name, name, xbins, xmin, xmax, ybins, ymin, ymax)
        self.data[name].Sumw2()

    def add_profile(self, name, xbins, xmin, xmax, ymin, ymax):
        self.data[name] = ROOT.TProfile(name, name, xbins, xmin, xmax, ymin, ymax)
        self.data[name].Sumw2()

    def fill(self, name, value, weight=None):
        if weight is None:
            self.data[name].Fill(value)
        else:
            self.data[name].Fill(value, weight)

    def fill_2d(self, name, value_x, value_y, weight=None):
        if weight is None:
            self.data[name].Fill(value_x, value_y)
        else:
            self.data[name].Fill(value_x, value_y, weight)

    def fill_profile(self, name, value_x, value_y, weight):
        self.data[name].Fill(value_x, value_y, weight)

    def save(self, path):
        with RootFile(path, 'recreate') as f:
            for name, hist in sorted(self.data.iteritems()):
                f.write(hist, name)

    def load(self, path):
        with RootFile(path, 'read') as f:
            for key in f.GetListOfKeys():
                name = key.GetName()
                self.data[name] = f.get(name)

    def __getitem__(self, key):
        return self.data[key]

    def __setitem__(self, key, item):
        self.data[key] = item

    def __iter__(self):
        return self.data.iteritems()


#--------
# Graphs
#--------
def sort_graph(g):

    ax = array('f', [])
    ay = array('f', [])

    d = dict()
    for i in xrange(g.GetN()):

        xtmp = ROOT.Double(0)
        ytmp = ROOT.Double(0)

        g.GetPoint(i, xtmp, ytmp)
        d[xtmp] = ytmp

    for x, y in sorted(d.iteritems()):
        ax.append(x)
        ay.append(y)

    return ROOT.TGraph(g.GetN(), ax, ay)

#-------
# Style
#-------
colourdict = {
    'orange':      '#E24A33',
    'purple':      '#7A68A6',
    'blue':        '#348ABD',
    'lblue':       '#68add5',
    'turquoise':   '#188487',
    'red':         '#A60628',
    'pink':        '#CF4457',
    'green':       '#467821',
    'yellow':      '#e2a233',
    'lyellow':     '#f7fab3',
    'grey':        '#838283',
    'gray':        '#838283',
}

def get_color(c):

    if not isinstance(c, str):
        return c

    if c.startswith('#'):
        colour = ROOT.TColor.GetColor(c)
    else:
        try:
            colour = ROOT.TColor.GetColor(colourdict[c])
        except KeyError:
            if '+' in c:
                col, n = c.split('+')
                colour = getattr(ROOT, col)
                colour += int(n)
            elif '-' in c:
                col, n = c.split('-')
                colour = getattr(ROOT, col)
                colour -= int(n)
            else:
                colour = getattr(ROOT, c)

    return colour

def set_palette():
    s = array('d', [0.00, 0.34, 0.61, 0.84, 1.00])
    r = array('d', [0.00, 0.00, 0.87, 1.00, 0.51])
    g = array('d', [0.00, 0.81, 1.00, 0.20, 0.00])
    b = array('d', [0.51, 1.00, 0.12, 0.00, 0.00])
    ROOT.TColor.CreateGradientColorTable(len(s), s, r, g, b, 999)
    ROOT.gStyle.SetNumberContours(999)

def set_default_style():
    set_palette()
    ROOT.gStyle.SetPadTickX(1)
    ROOT.gStyle.SetPadTickY(1)
    ROOT.gStyle.SetFrameFillColor(0)
    ROOT.gStyle.SetFrameBorderSize(0)
    ROOT.gStyle.SetFrameBorderMode(0)
    ROOT.gStyle.SetCanvasColor(0)
    ROOT.gStyle.SetOptStat(0)
    ROOT.gStyle.SetTitleBorderSize(0)
    ROOT.gStyle.SetTitleFillColor(0)
    ROOT.gStyle.SetTextFont(132)
    ROOT.gStyle.SetLegendFont(132)
    ROOT.gStyle.SetLabelFont(132, "XYZ")
    ROOT.gStyle.SetTitleFont(132, "XYZ")
    ROOT.gStyle.SetEndErrorSize(0)

def set_atlas_style():

    # use plain black on white colors                                                                                                                                                                                                         
    icol = 0
    ROOT.gStyle.SetFrameBorderMode(icol)
    ROOT.gStyle.SetFrameFillColor(icol)
    ROOT.gStyle.SetCanvasBorderMode(icol)
    ROOT.gStyle.SetCanvasColor(icol)
    ROOT.gStyle.SetPadBorderMode(icol)
    ROOT.gStyle.SetPadColor(icol)
    ROOT.gStyle.SetStatColor(icol)

    # set the paper & margin sizes                                                                                                                                                                                                            
    ROOT.gStyle.SetPaperSize(20,26)

    # set margin sizes                                                                                                                                                                                                                        
    ROOT.gStyle.SetPadTopMargin(0.05)
    ROOT.gStyle.SetPadRightMargin(0.05)
    ROOT.gStyle.SetPadBottomMargin(0.16)
    ROOT.gStyle.SetPadLeftMargin(0.16)

    # set title offsets (for axis label)
    ROOT.gStyle.SetTitleXOffset(1.4)
    ROOT.gStyle.SetTitleYOffset(1.4)

    # use large fonts
    font = 42 # Helvetica
    tsize = 0.05
    ROOT.gStyle.SetTextFont(font)
    ROOT.gStyle.SetTextSize(tsize)                                                                                                                                                                                                             
    ROOT.gStyle.SetLabelFont(font, "x")
    ROOT.gStyle.SetTitleFont(font, "x")
    ROOT.gStyle.SetLabelFont(font, "y")
    ROOT.gStyle.SetTitleFont(font, "y")
    ROOT.gStyle.SetLabelFont(font, "z")
    ROOT.gStyle.SetTitleFont(font, "z")

    ROOT.gStyle.SetLabelSize(tsize, "x")
    ROOT.gStyle.SetTitleSize(tsize, "x")
    ROOT.gStyle.SetLabelSize(tsize, "y")
    ROOT.gStyle.SetTitleSize(tsize, "y")
    ROOT.gStyle.SetLabelSize(tsize, "z")
    ROOT.gStyle.SetTitleSize(tsize, "z")

    # use bold lines and markers
    ROOT.gStyle.SetMarkerStyle(20)
    ROOT.gStyle.SetMarkerSize(1.2)
    ROOT.gStyle.SetHistLineWidth(2)
    ROOT.gStyle.SetLineStyleString(2, "[12 12]")
    ROOT.gStyle.SetEndErrorSize(0.)

    # do not display any of the standard histogram decorations
    ROOT.gStyle.SetOptTitle(0)
    ROOT.gStyle.SetOptStat(0)
    ROOT.gStyle.SetOptFit(0)


def set_color(obj, color, fill=False, alpha=None):
    color = get_color(color)
    obj.SetLineColor(color)
    obj.SetMarkerColor(color)
    if fill:
        if alpha is not None:
            obj.SetFillColorAlpha(color, alpha)
        else:
            obj.SetFillColor(color)


def set_style(obj, **kwargs):

    # check if hist or graph
    is_hist = obj.InheritsFrom('TH1')

    color = kwargs.get('color', 'kBlack')
    fill = kwargs.get('fill', False)

    marker_style = kwargs.get('mstyle', 20)
    fill_style = kwargs.get('fstyle', None)
    line_style = kwargs.get('lstyle',None)

    marker_size = kwargs.get('msize', 0.8)
    line_width = kwargs.get('lwidth', 2)

    alpha = kwargs.get('alpha', None)

    # default
    obj.SetTitle('')
    if is_hist:
        obj.SetStats(0)

    # color
    set_color(obj, color, fill, alpha)

    # marker
    obj.SetMarkerStyle(marker_style)
    obj.SetMarkerSize(marker_size)

    # line
    obj.SetLineWidth(line_width)
    if line_style is not None:
        obj.SetLineStyle(line_style)

    # fill
    if fill_style is not None:
        obj.SetFillStyle(fill_style)


def canvas(name='', title=None, xsize=None, ysize=None):
    if title is None:
        title = name
    if xsize is None or ysize is None:
        xsize, ysize = 800, 800
    c = ROOT.TCanvas(name, title, xsize, ysize)
    ROOT.SetOwnership(c, False)
    #c.SetTopMargin(0.04)
    return c

def legend(xmin, ymin, xmax, ymax, columns=1):
    leg = ROOT.TLegend(xmin, ymin, xmax, ymax)
    leg.SetFillColor(0)
    leg.SetBorderSize(0)
    if columns > 1:
        leg.SetNColumns(columns)
    return leg

def draw_latex(x, y, text, size=None, ndc=False):
    l = ROOT.TLatex(x, y, text)
    ROOT.SetOwnership(l, False)

    if ndc:
        l.SetNDC()

    if size is not None:
        l.SetTextSize(size)

    l.Draw()

#
def get_histogram(filename, treename, variable, selection='', xmin=None, xmax=None, bins=None, hist=None):

    t = ROOT.TChain(treename)
    t.Add(filename)

    hist = None
    if xmin is not None and xmax is not None and bins is not None:
        hist = histogram('htemp', bins, xmin, xmax)

    t.Draw(variable+'>>htemp', '', 'goff')

    if hist is None:
        hist = ROOT.gDirectory.Get('htemp')

<<<<<<< HEAD
    return h.Clone()

def plot():
    pass
=======
    return hist.Clone()
>>>>>>> ed36c57d
<|MERGE_RESOLUTION|>--- conflicted
+++ resolved
@@ -385,7 +385,7 @@
 
 def set_atlas_style():
 
-    # use plain black on white colors                                                                                                                                                                                                         
+    # use plain black on white colors
     icol = 0
     ROOT.gStyle.SetFrameBorderMode(icol)
     ROOT.gStyle.SetFrameFillColor(icol)
@@ -395,10 +395,10 @@
     ROOT.gStyle.SetPadColor(icol)
     ROOT.gStyle.SetStatColor(icol)
 
-    # set the paper & margin sizes                                                                                                                                                                                                            
+    # set the paper & margin sizes
     ROOT.gStyle.SetPaperSize(20,26)
 
-    # set margin sizes                                                                                                                                                                                                                        
+    # set margin sizes
     ROOT.gStyle.SetPadTopMargin(0.05)
     ROOT.gStyle.SetPadRightMargin(0.05)
     ROOT.gStyle.SetPadBottomMargin(0.16)
@@ -412,7 +412,7 @@
     font = 42 # Helvetica
     tsize = 0.05
     ROOT.gStyle.SetTextFont(font)
-    ROOT.gStyle.SetTextSize(tsize)                                                                                                                                                                                                             
+    ROOT.gStyle.SetTextSize(tsize)
     ROOT.gStyle.SetLabelFont(font, "x")
     ROOT.gStyle.SetTitleFont(font, "x")
     ROOT.gStyle.SetLabelFont(font, "y")
@@ -535,11 +535,4 @@
     if hist is None:
         hist = ROOT.gDirectory.Get('htemp')
 
-<<<<<<< HEAD
-    return h.Clone()
-
-def plot():
-    pass
-=======
-    return hist.Clone()
->>>>>>> ed36c57d
+    return hist.Clone()